import argparse
import json
import matplotlib.pyplot as plt
import os

import numpy as np
from tqdm.auto import tqdm
from mdp import MDP
from algorithms import *


def parse_args():
    parser = argparse.ArgumentParser()
    parser.add_argument("--algo_type", type=str, choices=['lambda', 'm'], default='lambda')
    parser.add_argument("--mdp_size", type=int, default=10)
    parser.add_argument("--h_values", help='Range of values for h (start, stop, n_step)', type=int, nargs=3, default=[1,20,20])
<<<<<<< HEAD
    parser.add_argument("--m_values", help='Range of values for m (start, stop, n_step)', type=int, nargs=3, default=[1,20,20])
    parser.add_argument("--lambda_values", help='Range of values for lambda (start, stop, step)',  type=float, nargs=3, default=[0., 1., 3])
    parser.add_argument("--max_calls", type=int, default=4e6)
    parser.add_argument("--n_runs", type=int, default=10)
    parser.add_argument("--error_range", type=float, default=0.3)
=======
    parser.add_argument("--m_values", help='Range of values for m (start, stop, n_step)', type=int, nargs=3, default=[1,21,21])
    parser.add_argument("--lambda_values", help='Range of values for lambda (start, stop, step)',  type=float, nargs=3, default=[0., 1., 21])
    parser.add_argument("--max_calls", type=int, default=4e6)
    parser.add_argument("--n_runs", type=int, default=10)
    parser.add_argument("--error_range", type=float, default=.3)
>>>>>>> a70b05c5
    parser.add_argument('--save_folder', type=str, default=None)

    args = parser.parse_args()

    if args.algo_type == 'lambda':
        args.algorithms = ['h_lambda_PI', 'NC_h_lambda_PI']
    else:
        args.algorithms = ['hm_PI', 'NC_hm_PI']

    args.h_values = np.linspace(args.h_values[0], args.h_values[1], args.h_values[2]).astype(int).tolist()
    args.m_values = np.linspace(args.m_values[0], args.m_values[1], args.m_values[2]).astype(int).tolist()
    args.lambda_values = np.linspace(args.lambda_values[0], args.lambda_values[1], args.lambda_values[2]).tolist()

    return args


def plot_heatmaps(values, title, fname, args):
    fig, axes = plt.subplots(1, len(args.algorithms), figsize=(16, 8))

    vmin = np.min(values)
    vmax = np.max(values)

    for i in range(len(args.algorithms)):
        im = axes[i].imshow(values[i, :, :], vmin=vmin, vmax=vmax)
        axes[i].set_title(f'{args.algorithms[i]}')
        axes[i].set_xlabel(f'{args.algo_type}')
        axes[i].set_ylabel('h')

        axes[i].set_yticks(range(len(args.h_values)))
        axes[i].set_yticklabels([f"{h:d}" for h in np.flip(args.h_values)])

        parameter_values = args.lambda_values if args.algo_type == 'lambda' else args.m_values
        axes[i].set_xticks(range(0, len(parameter_values), 5))
        if args.algo_type == 'lambda':
            axes[i].set_xticklabels([f"{parameter_values[i]:.2f}" for i in range(0, len(parameter_values), 5)])
        else:
            axes[i].set_xticklabels([f"{parameter_values[i]:d}" for i in range(0, len(parameter_values), 5)])

    fig.colorbar(im, ax=axes.ravel().tolist())
    fig.suptitle(title)

    if args.save_folder is not None:
        plt.savefig(os.path.join(args.save_folder, fname))
    else:
        plt.show()


def plot_queries_curve(values, title, fname, args):
    fig, axes = plt.subplots(1, len(args.algorithms), sharey=True, figsize=(16, 8))

    std_err = np.std(values, axis=-1)
    parameter_values = args.lambda_values if args.algo_type == 'lambda' else args.m_values

    for i in range(len(args.algorithms)):
        for j in range(min(5, len(args.h_values))):
            axes[i].errorbar(parameter_values, np.mean(values[i, -(j + 1), :, :], axis=1), std_err[i, -(j + 1), :],
                             label=f"h={args.h_values[j]}")
        axes[i].set_title(f'{args.algorithms[i]}')
        axes[i].set_xlabel(f'{args.algo_type}')
        axes[i].set_ylabel('Total queries')
        axes[i].legend()

    fig.suptitle(title)
    if args.save_folder is not None:
        plt.savefig(os.path.join(args.save_folder, fname))
    else:
        plt.show()


def convergence_time(args):
    print("Computing noise-less convergence time...")
    calls = np.zeros((len(args.algorithms), len(args.h_values), len(args.lambda_values), args.n_runs))

    for i, h in tqdm(enumerate(args.h_values), total=len(args.h_values), desc="Testing different h values", position=0):
        parameter_values = args.lambda_values if args.algo_type == 'lambda' else args.m_values
        for j, p in tqdm(enumerate(parameter_values), total=len(parameter_values), leave=False, desc=f"Testing different {args.algo_type} values", position=1):
            for r in range(args.n_runs):
                mdp = MDP(N=args.mdp_size)
                for k, algo in enumerate(args.algorithms):
                    if args.algo_type == 'lambda':
                        eval(algo)(mdp, h=h, lda=p)
                    else:
                        eval(algo)(mdp, h=h, m=p)
                    calls[k, -(i+1), j, r] += mdp.n_calls
                    mdp.reset()

    mean_calls = np.mean(calls, axis=-1)
    plot_heatmaps(mean_calls, 'Time of convergence for both algorithms (in number of calls)', 'convergence_time.jpg', args)
    plot_queries_curve(calls, 'Convergence time curve for both algorithms', 'convergence_curve', args)


def noisy_performance(args):
    print("Computing noisy performance...")

    errors = np.zeros((len(args.algorithms), len(args.h_values), len(args.lambda_values)))

    for i, h in tqdm(enumerate(args.h_values), total=len(args.h_values), desc="Testing different h values", position=0):
        parameter_values = args.lambda_values if args.algo_type == 'lambda' else args.m_values
        for j, p in tqdm(enumerate(parameter_values), total=len(parameter_values), leave=False,
                         desc=f"Testing different {args.algo_type} values", position=1):
            for _ in range(args.n_runs):
                mdp = MDP(N=args.mdp_size)
                _, v_star = h_PI(mdp, h=h)
                for k, algo in enumerate(args.algorithms):
                    if args.algo_type == 'lambda':
                        _, V = eval(algo)(mdp, h=h, lda=p, max_calls=args.max_calls)
                    else:
                        _, V = eval(algo)(mdp, h=h, m=p, max_calls=args.max_calls)
                    errors[k, -(i + 1), j] += np.max(np.abs(V - v_star)) / args.n_runs
                    mdp.reset()
    plot_heatmaps(errors, 'Distance to optimum value for both algorithms', 'distance_optimum.jpg', args)


if __name__ == '__main__':
    args = parse_args()

    if args.save_folder is not None:
        if not os.path.exists(args.save_folder):
            os.makedirs(args.save_folder)
        elif not os.path.isdir(args.save_folder):
            raise IOError('Provided save folder is not a proper directory.')
        elif len(os.listdir(args.save_folder)):
            raise IOError('Provided save folder is not empty.')

        with open(os.path.join(args.save_folder, 'args.json'), 'w') as f:
            json.dump(vars(args), f)

    convergence_time(args)
    noisy_performance(args)<|MERGE_RESOLUTION|>--- conflicted
+++ resolved
@@ -14,19 +14,11 @@
     parser.add_argument("--algo_type", type=str, choices=['lambda', 'm'], default='lambda')
     parser.add_argument("--mdp_size", type=int, default=10)
     parser.add_argument("--h_values", help='Range of values for h (start, stop, n_step)', type=int, nargs=3, default=[1,20,20])
-<<<<<<< HEAD
-    parser.add_argument("--m_values", help='Range of values for m (start, stop, n_step)', type=int, nargs=3, default=[1,20,20])
-    parser.add_argument("--lambda_values", help='Range of values for lambda (start, stop, step)',  type=float, nargs=3, default=[0., 1., 3])
-    parser.add_argument("--max_calls", type=int, default=4e6)
-    parser.add_argument("--n_runs", type=int, default=10)
-    parser.add_argument("--error_range", type=float, default=0.3)
-=======
     parser.add_argument("--m_values", help='Range of values for m (start, stop, n_step)', type=int, nargs=3, default=[1,21,21])
-    parser.add_argument("--lambda_values", help='Range of values for lambda (start, stop, step)',  type=float, nargs=3, default=[0., 1., 21])
+    parser.add_argument("--lambda_values", help='Range of values for lambda (start, stop, n_step)',  type=float, nargs=3, default=[0., 1., 21])
     parser.add_argument("--max_calls", type=int, default=4e6)
     parser.add_argument("--n_runs", type=int, default=10)
     parser.add_argument("--error_range", type=float, default=.3)
->>>>>>> a70b05c5
     parser.add_argument('--save_folder', type=str, default=None)
 
     args = parser.parse_args()
